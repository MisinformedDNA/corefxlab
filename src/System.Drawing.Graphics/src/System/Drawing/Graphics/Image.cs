--- conflicted
+++ resolved
@@ -8,7 +8,7 @@
 {
     public class Image
     {
-        /* Fields */
+        /* Fields */ 
         internal IntPtr gdImageStructPtr;
 
         public Image(IntPtr gdImageStructPtr)
@@ -50,35 +50,6 @@
             }
         }
 
-<<<<<<< HEAD
-        public void ReleaseStruct()
-        {
-            DLLImports.gdImageDestroy(gdImageStructPtr);
-        }
-
-        /* Factory Methods */
-        public static Image Create(int width, int height)
-        {
-            return new Image(width, height);
-        }
-
-        /* constructors */
-        private Image(int width, int height)
-        {
-            if (width > 0 && height > 0)
-            {
-                gdImageStructPtr = DLLImports.gdImageCreateTrueColor(width, height);
-
-            }
-            else
-            {
-                string rsc = SR.Format(SR.CreateInvalidParameters, width, height);
-                throw new InvalidOperationException(rsc);
-            }
-        }
-
-        /* Release */
-=======
         /* Release */
         public void ReleaseStruct()
         {
@@ -105,7 +76,6 @@
                 throw new InvalidOperationException(rsc);
             }
         }
->>>>>>> 2f37d53d
     }
 }
 
