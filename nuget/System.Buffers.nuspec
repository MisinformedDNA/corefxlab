<?xml version="1.0"?>
<package>
  <metadata>
    <id>System.Buffers</id>
<<<<<<< HEAD
    <version>0.1.0-d103015-1</version>
=======
    <version>$version$</version>
>>>>>>> 34e1255d
    <authors>Microsoft</authors>
    <owners>Microsoft</owners>
    <licenseUrl>http://go.microsoft.com/fwlink/?LinkId=329770</licenseUrl>
    <iconUrl>http://go.microsoft.com/fwlink/?LinkID=288859</iconUrl>
    <projectUrl>https://github.com/dotnet/corefxlab</projectUrl>
    <requireLicenseAcceptance>true</requireLicenseAcceptance>
    <description>Span, BufferPoool</description>
    <releaseNotes>Initial package</releaseNotes>
    <copyright> Microsoft Corporation.  All rights reserved.</copyright>
    <tags>.NET Core slice support</tags>
    <dependencies>
<<<<<<< HEAD
      <dependency id="System.Slices" version="0.1.0-d103015-1" />
=======
      <dependency id="System.Slices" version="$version$" />
>>>>>>> 34e1255d
    </dependencies>
  </metadata>
  <files>
    <file src="..\bin\Windows_NT.AnyCPU.Release\System.Buffers\System.Buffers.dll" target="lib/portable-net45+win8+wpa81+aspnetcore50"/>
  </files>
</package>
<|MERGE_RESOLUTION|>--- conflicted
+++ resolved
@@ -2,11 +2,7 @@
 <package>
   <metadata>
     <id>System.Buffers</id>
-<<<<<<< HEAD
-    <version>0.1.0-d103015-1</version>
-=======
     <version>$version$</version>
->>>>>>> 34e1255d
     <authors>Microsoft</authors>
     <owners>Microsoft</owners>
     <licenseUrl>http://go.microsoft.com/fwlink/?LinkId=329770</licenseUrl>
@@ -18,11 +14,7 @@
     <copyright> Microsoft Corporation.  All rights reserved.</copyright>
     <tags>.NET Core slice support</tags>
     <dependencies>
-<<<<<<< HEAD
-      <dependency id="System.Slices" version="0.1.0-d103015-1" />
-=======
       <dependency id="System.Slices" version="$version$" />
->>>>>>> 34e1255d
     </dependencies>
   </metadata>
   <files>
